--- conflicted
+++ resolved
@@ -6,8 +6,6 @@
 import MRS.analysis as ana
 import MRS.utils as ut
 import MRS.freesurfer as fs
-
-from scipy import interpolate
 
 class GABA(object):
     """
@@ -98,74 +96,7 @@
         self.diff_spectra = self.echo_off - self.echo_on
         self.sum_spectra = self.echo_off + self.echo_on
 
-<<<<<<< HEAD
-#    def naa_correct(self):
-#
-#        """
-#        This function resets the fits and corrects shifts in the spectra.
-#        It uses uses the NAA peak at 2.0ppm as a guide to replaces the existing
-#        f_ppm values! 
-#        """
-#        self.reset_fits()
-#
-#        # calculate diff
-#        diff = np.mean(self.diff_spectra, 0)
-#        # find index of NAA peak in diff spectrum, that is between 3 and 1ppm
-#        temp_diff = np.mean(self.diff_spectra, 0)
-#        temp_diff[slice(0,np.min(np.where(self.f_ppm<3)))]=0
-#        temp_diff[np.max(np.where(self.f_ppm>1)):]=0 
-#        idx = np.argmin(temp_diff)
-#        adjust_by=(float(idx)/len(diff))*(np.max(self.f_ppm)-
-#                                          np.min(self.f_ppm))
-#        NAA_ppm = np.max(self.f_ppm)-adjust_by 
-#        
-#        # determine how far spectrum is shifted
-#        NAA_shift = 2.0-NAA_ppm
-#        
-#        # correct
-#        self.f_ppm = self.f_ppm + NAA_shift
-#
-#        # tag as corrected
-#        self.naa_corrected = True
-#        
-#    def baseline_correct(self):
-#
-#        """
-#        This function zeroes the baseline from 2.5ppm upwards 
-#       
-#        """
-#        # define ppm ranges that are known to be at baseline, get indices
-#        baseidx =[]
-#        baseidx.extend(range(np.min(np.where(self.f_ppm<5.0)),np.max(np.where(self.f_ppm>4.0))+1))
-#        baseidx.extend(range(np.min(np.where(self.f_ppm<3.5)),np.max(np.where(self.f_ppm>3.2))+1))
-#        baseidx.extend(range(np.min(np.where(self.f_ppm<2.8)),np.max(np.where(self.f_ppm>2.5))+1))
-#
-#        self.diff = np.mean(self.diff_spectra,0)
-#        # find x and y values at those indices
-#        yArr=np.real(self.diff[baseidx])
-#        baseppm = self.f_ppm[baseidx]
-#        # filter out anything above the new max
-#        adjbaseppm =[baseppm[i] for i in np.where(baseppm<=np.max(self.f_ppm))[0]]
-#        
-#        # spline
-#        f = interpolate.interp1d(adjbaseppm[::-1], yArr[::-1], kind='linear', bounds_error=True, fill_value=0)
-#        
-#        fitidxmax = np.where(self.f_ppm<np.max(adjbaseppm))[0]
-#        fitidxmin = np.where(self.f_ppm>np.min(adjbaseppm))[0]
-#        fitidx = list(set(fitidxmax) & set(fitidxmin))
-#        
-#        basefit = f(self.f_ppm[fitidx])#[::-1]
-#        adjusted = self.diff[fitidx]-basefit#[::-1]
-#
-#        self.diff_corrected = self.diff
-#        self.diff_corrected[fitidx] = adjusted
-#        
-#        # tag as corrected
-#        self.baseline_corrected = True
-#
-=======
-        
->>>>>>> 00ad74bb
+        
     def reset_fits(self):
         """
         This is used to restore the original state of the fits.
@@ -449,25 +380,25 @@
 
 
     def est_gaba_conc(self):
-	"""
-	Estimate gaba concentration based on equation adapted from Sanacora
-	1999, p1045
-
-	Ref: Sanacora, G., Mason, G. F., Rothman, D. L., Behar, K. L., Hyder,
-	F., Petroff, O. A., ... & Krystal, J. H. (1999). Reduced cortical
-	$\gamma$-aminobutyric acid levels in depressed patients determined by
-	proton magnetic resonance spectroscopy. Archives of general psychiatry,
-	56(11), 1043.
-
-	"""
-	# need gaba_auc and creatine_auc
-	if not hasattr(self, 'gaba_params'):
-	    self.fit_gaba()
-
-	# estimate [GABA] according to equation9
-	gaba_conc_est = self.gaba_auc / self.creatine_auc * 1.5 * 9.0
-	
-	self.gaba_conc_est = gaba_conc_est
+        """
+        Estimate gaba concentration based on equation adapted from Sanacora
+        1999, p1045
+
+        Ref: Sanacora, G., Mason, G. F., Rothman, D. L., Behar, K. L., Hyder,
+        F., Petroff, O. A., ... & Krystal, J. H. (1999). Reduced cortical
+        $\gamma$-aminobutyric acid levels in depressed patients determined by
+        proton magnetic resonance spectroscopy. Archives of general psychiatry,
+        56(11), 1043.
+
+        """
+        # need gaba_auc and creatine_auc
+        if not hasattr(self, 'gaba_params'):
+            self.fit_gaba()
+
+        # estimate [GABA] according to equation9
+        gaba_conc_est = self.gaba_auc / self.creatine_auc * 1.5 * 9.0
+        
+        self.gaba_conc_est = gaba_conc_est
 
 
     def voxel_seg(self, segfile, MRSfile):
@@ -547,5 +478,4 @@
         idx1 = np.argmin(np.abs(f_ppm - max_ppm))
         self.idx = slice(idx1, idx0)
         self.f_ppm = f_ppm
-        self.spectra = spectra[:,self.idx]
-    +        self.spectra = spectra[:,self.idx]